// SPDX-License-Identifier: MPL-2.0

use criterion::{criterion_group, criterion_main, Criterion};

<<<<<<< HEAD
use prio::field::{random_vector, Field128, FieldElement};
=======
use prio::benchmarked::*;
use prio::client::Client as Prio2Client;
use prio::encrypt::PublicKey;
use prio::field::{random_vector, random_vector2, Field128 as F, FieldElement};
use prio::pcp::gadgets::Mul;
use prio::server::{generate_verification_message, ValidationMemory};
#[cfg(feature = "multithreaded")]
use prio::vdaf::prio3::Prio3CountVec64Multithreaded;
use prio::vdaf::{
    prio3::{Prio3Count64, Prio3CountVec64, Prio3Histogram64, Prio3InputShare, Prio3Sum64},
    suite::Suite,
    Client as Prio3Client, Share,
};
>>>>>>> cad6ed41

pub fn prng(c: &mut Criterion) {
    let test_sizes = [1, 4, 16, 256, 1024, 4096];
    for size in test_sizes.iter() {
<<<<<<< HEAD
        c.bench_function(&format!("rejection sampling, size={}", *size), |b| {
            b.iter(|| random_vector::<Field128>(*size))
=======
        c.bench_function(
            &format!("rand with rejection sampling, size={}", *size),
            |b| b.iter(|| random_vector::<F>(*size)),
        );
    }
}
/// Speed test for generating a seed and deriving a pseudorandom sequence of field elements.
pub fn prng2(c: &mut Criterion) {
    let test_sizes = [16, 256, 1024, 4096];
    for size in test_sizes.iter() {
        c.bench_function(&format!("rand with modp, size={}", *size), |b| {
            b.iter(|| random_vector2::<F>(*size))
>>>>>>> cad6ed41
        });
    }

    // TODO Add benchmark for random_vector using pad-then-reduce and Phillipp's method.
}

// TODO Add benchmarks for different prng methods for prio3.

<<<<<<< HEAD
criterion_group!(benches, prng);
=======
// criterion_group!(benches, prio3_client, bool_vec, poly_mul, prng, prng2, fft);
criterion_group!(benches, prng, prng2);
>>>>>>> cad6ed41
criterion_main!(benches);<|MERGE_RESOLUTION|>--- conflicted
+++ resolved
@@ -2,56 +2,30 @@
 
 use criterion::{criterion_group, criterion_main, Criterion};
 
-<<<<<<< HEAD
-use prio::field::{random_vector, Field128, FieldElement};
-=======
-use prio::benchmarked::*;
-use prio::client::Client as Prio2Client;
-use prio::encrypt::PublicKey;
-use prio::field::{random_vector, random_vector2, Field128 as F, FieldElement};
-use prio::pcp::gadgets::Mul;
-use prio::server::{generate_verification_message, ValidationMemory};
-#[cfg(feature = "multithreaded")]
-use prio::vdaf::prio3::Prio3CountVec64Multithreaded;
-use prio::vdaf::{
-    prio3::{Prio3Count64, Prio3CountVec64, Prio3Histogram64, Prio3InputShare, Prio3Sum64},
-    suite::Suite,
-    Client as Prio3Client, Share,
-};
->>>>>>> cad6ed41
+use prio::field::{random_vector, random_vector2, Field128};
 
+// Benchmark for random_vector using rejection sampling
 pub fn prng(c: &mut Criterion) {
     let test_sizes = [1, 4, 16, 256, 1024, 4096];
     for size in test_sizes.iter() {
-<<<<<<< HEAD
         c.bench_function(&format!("rejection sampling, size={}", *size), |b| {
             b.iter(|| random_vector::<Field128>(*size))
-=======
-        c.bench_function(
-            &format!("rand with rejection sampling, size={}", *size),
-            |b| b.iter(|| random_vector::<F>(*size)),
-        );
+        });
     }
 }
-/// Speed test for generating a seed and deriving a pseudorandom sequence of field elements.
+
+// Benchmark for random_vector using pad-then-reduce and
 pub fn prng2(c: &mut Criterion) {
     let test_sizes = [16, 256, 1024, 4096];
     for size in test_sizes.iter() {
-        c.bench_function(&format!("rand with modp, size={}", *size), |b| {
-            b.iter(|| random_vector2::<F>(*size))
->>>>>>> cad6ed41
+        c.bench_function(&format!("pad-then-reduce, size={}", *size), |b| {
+            b.iter(|| random_vector2::<Field128>(*size))
         });
     }
-
-    // TODO Add benchmark for random_vector using pad-then-reduce and Phillipp's method.
 }
 
+// TODO Phillipp's method.
+
 // TODO Add benchmarks for different prng methods for prio3.
-
-<<<<<<< HEAD
-criterion_group!(benches, prng);
-=======
-// criterion_group!(benches, prio3_client, bool_vec, poly_mul, prng, prng2, fft);
 criterion_group!(benches, prng, prng2);
->>>>>>> cad6ed41
 criterion_main!(benches);